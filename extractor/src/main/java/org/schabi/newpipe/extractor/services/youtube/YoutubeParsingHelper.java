/*
 * Created by Christian Schabesberger on 02.03.16.
 *
 * Copyright (C) Christian Schabesberger 2016 <chris.schabesberger@mailbox.org>
 * YoutubeParsingHelper.java is part of NewPipe Extractor.
 *
 * NewPipe Extractor is free software: you can redistribute it and/or modify
 * it under the terms of the GNU General Public License as published by
 * the Free Software Foundation, either version 3 of the License, or
 * (at your option) any later version.
 *
 * NewPipe Extractor is distributed in the hope that it will be useful,
 * but WITHOUT ANY WARRANTY; without even the implied warranty of
 * MERCHANTABILITY or FITNESS FOR A PARTICULAR PURPOSE. See the
 * GNU General Public License for more details.
 *
 * You should have received a copy of the GNU General Public License
 * along with NewPipe Extractor. If not, see <https://www.gnu.org/licenses/>.
 */

package org.schabi.newpipe.extractor.services.youtube;

import static org.schabi.newpipe.extractor.NewPipe.getDownloader;
import static org.schabi.newpipe.extractor.utils.Utils.HTTP;
import static org.schabi.newpipe.extractor.utils.Utils.HTTPS;
import static org.schabi.newpipe.extractor.utils.Utils.getStringResultFromRegexArray;
import static org.schabi.newpipe.extractor.utils.Utils.isNullOrEmpty;

import com.grack.nanojson.JsonArray;
import com.grack.nanojson.JsonBuilder;
import com.grack.nanojson.JsonObject;
import com.grack.nanojson.JsonParser;
import com.grack.nanojson.JsonParserException;
import com.grack.nanojson.JsonWriter;
import org.jsoup.nodes.Entities;
import org.schabi.newpipe.extractor.MetaInfo;
import org.schabi.newpipe.extractor.downloader.Response;
import org.schabi.newpipe.extractor.exceptions.AccountTerminatedException;
import org.schabi.newpipe.extractor.exceptions.ContentNotAvailableException;
import org.schabi.newpipe.extractor.exceptions.ExtractionException;
import org.schabi.newpipe.extractor.exceptions.ParsingException;
import org.schabi.newpipe.extractor.exceptions.ReCaptchaException;
import org.schabi.newpipe.extractor.localization.ContentCountry;
import org.schabi.newpipe.extractor.localization.Localization;
import org.schabi.newpipe.extractor.playlist.PlaylistInfo;
import org.schabi.newpipe.extractor.stream.AudioTrackType;
import org.schabi.newpipe.extractor.stream.Description;
import org.schabi.newpipe.extractor.utils.JsonUtils;
import org.schabi.newpipe.extractor.utils.Parser;
import org.schabi.newpipe.extractor.utils.RandomStringFromAlphabetGenerator;
import org.schabi.newpipe.extractor.utils.Utils;

import java.io.IOException;
import java.io.UnsupportedEncodingException;
import java.net.MalformedURLException;
import java.net.URL;
import java.nio.charset.StandardCharsets;
import java.security.SecureRandom;
import java.time.LocalDate;
import java.time.OffsetDateTime;
import java.time.ZoneOffset;
import java.time.format.DateTimeParseException;
import java.util.ArrayList;
import java.util.HashMap;
import java.util.List;
import java.util.Locale;
import java.util.Map;
import java.util.Objects;
import java.util.Optional;
import java.util.Random;
import java.util.Set;
import java.util.regex.Pattern;
import java.util.stream.Stream;

import javax.annotation.Nonnull;
import javax.annotation.Nullable;

public final class YoutubeParsingHelper {

    private YoutubeParsingHelper() {
    }

    /**
     * The base URL of requests of the {@code WEB} clients to the InnerTube internal API.
     */
    public static final String YOUTUBEI_V1_URL = "https://www.youtube.com/youtubei/v1/";

    /**
     * The base URL of requests of non-web clients to the InnerTube internal API.
     */
    public static final String YOUTUBEI_V1_GAPIS_URL =
            "https://youtubei.googleapis.com/youtubei/v1/";

    /**
     * The base URL of YouTube Music.
     */
    private static final String YOUTUBE_MUSIC_URL = "https://music.youtube.com";

    /**
     * A parameter to disable pretty-printed response of InnerTube requests, to reduce response
     * sizes.
     *
     * <p>
     * Sent in query parameters of the requests, <b>after</b> the API key.
     * </p>
     **/
    public static final String DISABLE_PRETTY_PRINT_PARAMETER = "&prettyPrint=false";

    /**
     * A parameter sent by official clients named {@code contentPlaybackNonce}.
     *
     * <p>
     * It is sent by official clients on videoplayback requests, and by all clients (except the
     * {@code WEB} one to the player requests.
     * </p>
     *
     * <p>
     * It is composed of 16 characters which are generated from
     * {@link #CONTENT_PLAYBACK_NONCE_ALPHABET this alphabet}, with the use of strong random
     * values.
     * </p>
     *
     * @see #generateContentPlaybackNonce()
     */
    public static final String CPN = "cpn";
    public static final String VIDEO_ID = "videoId";

    /**
     * A parameter sent by official clients named {@code contentCheckOk}.
     *
     * <p>
     * Setting it to {@code true} allows us to get streaming data on videos with a warning about
     * what the sensible content they contain.
     * </p>
     */
    public static final String CONTENT_CHECK_OK = "contentCheckOk";

    /**
     * A parameter which may be sent by official clients named {@code racyCheckOk}.
     *
     * <p>
     * What this parameter does is not really known, but it seems to be linked to sensitive
     * contents such as age-restricted content.
     * </p>
     */
    public static final String RACY_CHECK_OK = "racyCheckOk";

    /**
     * The client version for InnerTube requests with the {@code WEB} client, used as the last
     * fallback if the extraction of the real one failed.
     */
    private static final String HARDCODED_CLIENT_VERSION = "2.20220809.02.00";

    /**
     * The InnerTube API key which should be used by YouTube's desktop website, used as a fallback
     * if the extraction of the real one failed.
     */
    private static final String HARDCODED_KEY = "AIzaSyAO_FJ2SlqU8Q4STEHLGCilw_Y9_11qcW8";

    /**
     * The hardcoded client version of the Android app used for InnerTube requests with this
     * client.
     *
     * <p>
     * It can be extracted by getting the latest release version of the app in an APK repository
     * such as <a href="https://www.apkmirror.com/apk/google-inc/youtube/">APKMirror</a>.
     * </p>
     */
    private static final String ANDROID_YOUTUBE_CLIENT_VERSION = "17.31.35";

    /**
     * The InnerTube API key used by the {@code ANDROID} client. Found with the help of
     * reverse-engineering app network requests.
     */
    private static final String ANDROID_YOUTUBE_KEY = "AIzaSyA8eiZmM1FaDVjRy-df2KTyQ_vz_yYM39w";

    /**
     * The hardcoded client version of the iOS app used for InnerTube requests with this
     * client.
     *
     * <p>
     * It can be extracted by getting the latest release version of the app on
     * <a href="https://apps.apple.com/us/app/youtube-watch-listen-stream/id544007664/">the App
     * Store page of the YouTube app</a>, in the {@code What’s New} section.
     * </p>
     */
    private static final String IOS_YOUTUBE_CLIENT_VERSION = "17.31.4";

    /**
     * The InnerTube API key used by the {@code iOS} client. Found with the help of
     * reverse-engineering app network requests.
     */
    private static final String IOS_YOUTUBE_KEY = "AIzaSyB-63vPrdThhKuerbB2N_l7Kwwcxj6yUAc";

    /**
     * The hardcoded client version used for InnerTube requests with the TV HTML5 embed client.
     */
    private static final String TVHTML5_SIMPLY_EMBED_CLIENT_VERSION = "2.0";

    private static String clientVersion;
    private static String key;

    private static final String[] HARDCODED_YOUTUBE_MUSIC_KEY =
            {"AIzaSyC9XL3ZjWddXya6X74dJoCTL-WEYFDNX30", "67", "1.20220808.01.00"};
    private static String[] youtubeMusicKey;

    private static boolean keyAndVersionExtracted = false;
    @SuppressWarnings("OptionalUsedAsFieldOrParameterType")
    private static Optional<Boolean> hardcodedClientVersionAndKeyValid = Optional.empty();

    private static final String[] INNERTUBE_CONTEXT_CLIENT_VERSION_REGEXES =
            {"INNERTUBE_CONTEXT_CLIENT_VERSION\":\"([0-9\\.]+?)\"",
                    "innertube_context_client_version\":\"([0-9\\.]+?)\"",
                    "client.version=([0-9\\.]+)"};
    private static final String[] INNERTUBE_API_KEY_REGEXES =
            {"INNERTUBE_API_KEY\":\"([0-9a-zA-Z_-]+?)\"",
                    "innertubeApiKey\":\"([0-9a-zA-Z_-]+?)\""};
    private static final String[] INITIAL_DATA_REGEXES =
            {"window\\[\"ytInitialData\"\\]\\s*=\\s*(\\{.*?\\});",
                    "var\\s*ytInitialData\\s*=\\s*(\\{.*?\\});"};
    private static final String INNERTUBE_CLIENT_NAME_REGEX =
            "INNERTUBE_CONTEXT_CLIENT_NAME\":([0-9]+?),";

    private static final String CONTENT_PLAYBACK_NONCE_ALPHABET =
            "ABCDEFGHIJKLMNOPQRSTUVWXYZabcdefghijklmnopqrstuvwxyz0123456789-_";

    /**
     * The device machine id for the iPhone 13, used to get 60fps with the {@code iOS} client.
     *
     * <p>
     * See <a href="https://gist.github.com/adamawolf/3048717">this GitHub Gist</a> for more
     * information.
     * </p>
     */
    private static final String IOS_DEVICE_MODEL = "iPhone14,5";

    private static Random numberGenerator = new SecureRandom();

    private static final String FEED_BASE_CHANNEL_ID =
            "https://www.youtube.com/feeds/videos.xml?channel_id=";
    private static final String FEED_BASE_USER = "https://www.youtube.com/feeds/videos.xml?user=";
    private static final Pattern C_WEB_PATTERN = Pattern.compile("&c=WEB");
    private static final Pattern C_TVHTML5_SIMPLY_EMBEDDED_PLAYER_PATTERN =
            Pattern.compile("&c=TVHTML5_SIMPLY_EMBEDDED_PLAYER");
    private static final Pattern C_ANDROID_PATTERN = Pattern.compile("&c=ANDROID");
    private static final Pattern C_IOS_PATTERN = Pattern.compile("&c=IOS");

    private static final Set<String> GOOGLE_URLS = Set.of("google.", "m.google.", "www.google.");
    private static final Set<String> INVIDIOUS_URLS = Set.of("invidio.us", "dev.invidio.us",
            "www.invidio.us", "redirect.invidious.io", "invidious.snopyta.org", "yewtu.be",
            "tube.connect.cafe", "tubus.eduvid.org", "invidious.kavin.rocks", "invidious.site",
            "invidious-us.kavin.rocks", "piped.kavin.rocks", "vid.mint.lgbt", "invidiou.site",
            "invidious.fdn.fr", "invidious.048596.xyz", "invidious.zee.li", "vid.puffyan.us",
            "ytprivate.com", "invidious.namazso.eu", "invidious.silkky.cloud", "ytb.trom.tf",
            "invidious.exonip.de", "inv.riverside.rocks", "invidious.blamefran.net", "y.com.cm",
            "invidious.moomoo.me", "yt.cyberhost.uk");
    private static final Set<String> YOUTUBE_URLS = Set.of("youtube.com", "www.youtube.com",
            "m.youtube.com", "music.youtube.com");

    /**
     * Determines how the consent cookie (that is required for YouTube) will be generated.
     *
     * <p>
     * {@code false} (default) will use {@code PENDING+}.
     * {@code true} will use {@code YES+}.
     * </p>
     *
     * <p>
     * Setting this value to <code>true</code> is currently needed if you want to watch
     * Mix Playlists in some countries (EU).
     * </p>
     *
     * @see #generateConsentCookie()
     */
    private static boolean consentAccepted = false;

    /**
     * Attach YouTube visitor data (session token) to all requests made with the desktop client.
     * Used for testing to reproduce A/B tests.
     */
    private static String visitorData = null;

    private static boolean isGoogleURL(final String url) {
        final String cachedUrl = extractCachedUrlIfNeeded(url);
        try {
            final URL u = new URL(cachedUrl);
            return GOOGLE_URLS.stream().anyMatch(item -> u.getHost().startsWith(item));
        } catch (final MalformedURLException e) {
            return false;
        }
    }

    public static boolean isYoutubeURL(@Nonnull final URL url) {
        return YOUTUBE_URLS.contains(url.getHost().toLowerCase(Locale.ROOT));
    }

    public static boolean isYoutubeServiceURL(@Nonnull final URL url) {
        final String host = url.getHost();
        return host.equalsIgnoreCase("www.youtube-nocookie.com")
                || host.equalsIgnoreCase("youtu.be");
    }

    public static boolean isHooktubeURL(@Nonnull final URL url) {
        final String host = url.getHost();
        return host.equalsIgnoreCase("hooktube.com");
    }

    public static boolean isInvidiousURL(@Nonnull final URL url) {
        return INVIDIOUS_URLS.contains(url.getHost().toLowerCase(Locale.ROOT));
    }

    public static boolean isY2ubeURL(@Nonnull final URL url) {
        return url.getHost().equalsIgnoreCase("y2u.be");
    }

    /**
     * Parses the duration string of the video expecting ":" or "." as separators
     *
     * @return the duration in seconds
     * @throws ParsingException when more than 3 separators are found
     */
    public static int parseDurationString(@Nonnull final String input)
            throws ParsingException, NumberFormatException {
        // If time separator : is not detected, try . instead
        final String[] splitInput = input.contains(":")
                ? input.split(":")
                : input.split("\\.");

        final int[] units = {24, 60, 60, 1};
        final int offset = units.length - splitInput.length;
        if (offset < 0) {
            throw new ParsingException("Error duration string with unknown format: " + input);
        }
        int duration = 0;
        for (int i = 0; i < splitInput.length; i++) {
            duration = units[i + offset] * (duration + convertDurationToInt(splitInput[i]));
        }
        return duration;
    }

    /**
     * Tries to convert a duration string to an integer without throwing an exception.
     * <br/>
     * Helper method for {@link #parseDurationString(String)}.
     * <br/>
     * Note: This method is also used as a workaround for NewPipe#8034 (YT shorts no longer
     * display any duration in channels).
     *
     * @param input The string to process
     * @return The converted integer or 0 if the conversion failed.
     */
    private static int convertDurationToInt(final String input) {
        if (input == null || input.isEmpty()) {
            return 0;
        }

        final String clearedInput = Utils.removeNonDigitCharacters(input);
        try {
            return Integer.parseInt(clearedInput);
        } catch (final NumberFormatException ex) {
            return 0;
        }
    }

    @Nonnull
    public static String getFeedUrlFrom(@Nonnull final String channelIdOrUser) {
        if (channelIdOrUser.startsWith("user/")) {
            return FEED_BASE_USER + channelIdOrUser.replace("user/", "");
        } else if (channelIdOrUser.startsWith("channel/")) {
            return FEED_BASE_CHANNEL_ID + channelIdOrUser.replace("channel/", "");
        } else {
            return FEED_BASE_CHANNEL_ID + channelIdOrUser;
        }
    }

    public static OffsetDateTime parseDateFrom(final String textualUploadDate)
            throws ParsingException {
        try {
            return OffsetDateTime.parse(textualUploadDate);
        } catch (final DateTimeParseException e) {
            try {
                return LocalDate.parse(textualUploadDate).atStartOfDay().atOffset(ZoneOffset.UTC);
            } catch (final DateTimeParseException e1) {
                throw new ParsingException("Could not parse date: \"" + textualUploadDate + "\"",
                        e1);
            }
        }
    }

    /**
     * Checks if the given playlist id is a YouTube Mix (auto-generated playlist)
     * Ids from a YouTube Mix start with "RD"
     *
     * @param playlistId the playlist id
     * @return Whether given id belongs to a YouTube Mix
     */
    public static boolean isYoutubeMixId(@Nonnull final String playlistId) {
        return playlistId.startsWith("RD");
    }

    /**
     * Checks if the given playlist id is a YouTube My Mix (auto-generated playlist)
     * Ids from a YouTube My Mix start with "RDMM"
     *
     * @param playlistId the playlist id
     * @return Whether given id belongs to a YouTube My Mix
     */
    public static boolean isYoutubeMyMixId(@Nonnull final String playlistId) {
        return playlistId.startsWith("RDMM");
    }

    /**
     * Checks if the given playlist id is a YouTube Music Mix (auto-generated playlist)
     * Ids from a YouTube Music Mix start with "RDAMVM" or "RDCLAK"
     *
     * @param playlistId the playlist id
     * @return Whether given id belongs to a YouTube Music Mix
     */
    public static boolean isYoutubeMusicMixId(@Nonnull final String playlistId) {
        return playlistId.startsWith("RDAMVM") || playlistId.startsWith("RDCLAK");
    }

    /**
     * Checks if the given playlist id is a YouTube Channel Mix (auto-generated playlist)
     * Ids from a YouTube channel Mix start with "RDCM"
     *
     * @return Whether given id belongs to a YouTube Channel Mix
     */
    public static boolean isYoutubeChannelMixId(@Nonnull final String playlistId) {
        return playlistId.startsWith("RDCM");
    }

    /**
     * Checks if the given playlist id is a YouTube Genre Mix (auto-generated playlist)
     * Ids from a YouTube Genre Mix start with "RDGMEM"
     *
     * @return Whether given id belongs to a YouTube Genre Mix
     */
    public static boolean isYoutubeGenreMixId(@Nonnull final String playlistId) {
        return playlistId.startsWith("RDGMEM");
    }

    /**
     * @param playlistId the playlist id to parse
     * @return the {@link PlaylistInfo.PlaylistType} extracted from the playlistId (mix playlist
     *         types included)
     * @throws ParsingException if the playlistId is null or empty, if the playlistId is not a mix,
     *                          if it is a mix but it's not based on a specific stream (this is the
     *                          case for channel or genre mixes)
     */
    @Nonnull
    public static String extractVideoIdFromMixId(final String playlistId)
            throws ParsingException {
        if (isNullOrEmpty(playlistId)) {
            throw new ParsingException("Video id could not be determined from empty playlist id");

        } else if (isYoutubeMyMixId(playlistId)) {
            return playlistId.substring(4);

        } else if (isYoutubeMusicMixId(playlistId)) {
            return playlistId.substring(6);

        } else if (isYoutubeChannelMixId(playlistId)) {
            // Channel mixes are of the form RMCM{channelId}, so videoId can't be determined
            throw new ParsingException("Video id could not be determined from channel mix id: "
                    + playlistId);

        } else if (isYoutubeGenreMixId(playlistId)) {
            // Genre mixes are of the form RDGMEM{garbage}, so videoId can't be determined
            throw new ParsingException("Video id could not be determined from genre mix id: "
                    + playlistId);

        } else if (isYoutubeMixId(playlistId)) { // normal mix
            if (playlistId.length() != 13) {
                // Stream YouTube mixes are of the form RD{videoId}, but if videoId is not exactly
                // 11 characters then it can't be a video id, hence we are dealing with a different
                // type of mix (e.g. genre mixes handled above, of the form RDGMEM{garbage})
                throw new ParsingException("Video id could not be determined from mix id: "
                    + playlistId);
            }
            return playlistId.substring(2);

        } else { // not a mix
            throw new ParsingException("Video id could not be determined from playlist id: "
                    + playlistId);
        }
    }

    /**
     * @param playlistId the playlist id to parse
     * @return the {@link PlaylistInfo.PlaylistType} extracted from the playlistId (mix playlist
     *         types included)
     * @throws ParsingException if the playlistId is null or empty
     */
    @Nonnull
    public static PlaylistInfo.PlaylistType extractPlaylistTypeFromPlaylistId(
            final String playlistId) throws ParsingException {
        if (isNullOrEmpty(playlistId)) {
            throw new ParsingException("Could not extract playlist type from empty playlist id");
        } else if (isYoutubeMusicMixId(playlistId)) {
            return PlaylistInfo.PlaylistType.MIX_MUSIC;
        } else if (isYoutubeChannelMixId(playlistId)) {
            return PlaylistInfo.PlaylistType.MIX_CHANNEL;
        } else if (isYoutubeGenreMixId(playlistId)) {
            return PlaylistInfo.PlaylistType.MIX_GENRE;
        } else if (isYoutubeMixId(playlistId)) { // normal mix
            // Either a normal mix based on a stream, or a "my mix" (still based on a stream).
            // NOTE: if YouTube introduces even more types of mixes that still start with RD,
            // they will default to this, even though they might not be based on a stream.
            return PlaylistInfo.PlaylistType.MIX_STREAM;
        } else {
            // not a known type of mix: just consider it a normal playlist
            return PlaylistInfo.PlaylistType.NORMAL;
        }
    }

    /**
     * @param playlistUrl the playlist url to parse
     * @return the {@link PlaylistInfo.PlaylistType} extracted from the playlistUrl's list param
     *         (mix playlist types included)
     * @throws ParsingException if the playlistUrl is malformed, if has no list param or if the list
     *                          param is empty
     */
    public static PlaylistInfo.PlaylistType extractPlaylistTypeFromPlaylistUrl(
            final String playlistUrl) throws ParsingException {
        try {
            return extractPlaylistTypeFromPlaylistId(
                    Utils.getQueryValue(Utils.stringToURL(playlistUrl), "list"));
        } catch (final MalformedURLException e) {
            throw new ParsingException("Could not extract playlist type from malformed url", e);
        }
    }

    private static JsonObject getInitialData(final String html) throws ParsingException {
        try {
            return JsonParser.object().from(getStringResultFromRegexArray(html,
                    INITIAL_DATA_REGEXES, 1));
        } catch (final JsonParserException | Parser.RegexException e) {
            throw new ParsingException("Could not get ytInitialData", e);
        }
    }

    public static boolean areHardcodedClientVersionAndKeyValid()
            throws IOException, ExtractionException {
        if (hardcodedClientVersionAndKeyValid.isPresent()) {
            return hardcodedClientVersionAndKeyValid.get();
        }
        // @formatter:off
        final byte[] body = JsonWriter.string()
            .object()
                .object("context")
                    .object("client")
                        .value("hl", "en-GB")
                        .value("gl", "GB")
                        .value("clientName", "WEB")
                        .value("clientVersion", HARDCODED_CLIENT_VERSION)
                    .end()
                .object("user")
                    .value("lockedSafetyMode", false)
                .end()
                .value("fetchLiveState", true)
                .end()
            .end().done().getBytes(StandardCharsets.UTF_8);
        // @formatter:on

        final var headers = getClientHeaders("1", HARDCODED_CLIENT_VERSION);

        // This endpoint is fetched by the YouTube website to get the items of its main menu and is
        // pretty lightweight (around 30kB)
        final Response response = getDownloader().postWithContentTypeJson(
                YOUTUBEI_V1_URL + "guide?key=" + HARDCODED_KEY + DISABLE_PRETTY_PRINT_PARAMETER,
                headers, body);
        final String responseBody = response.responseBody();
        final int responseCode = response.responseCode();

        hardcodedClientVersionAndKeyValid = Optional.of(responseBody.length() > 5000
                && responseCode == 200); // Ensure to have a valid response
        return hardcodedClientVersionAndKeyValid.get();
    }


    private static void extractClientVersionAndKeyFromSwJs()
            throws IOException, ExtractionException {
        if (keyAndVersionExtracted) {
            return;
        }
        final String url = "https://www.youtube.com/sw.js";
        final var headers = getOriginReferrerHeaders("https://www.youtube.com");
        final String response = getDownloader().get(url, headers).responseBody();
        try {
            clientVersion = getStringResultFromRegexArray(response,
                    INNERTUBE_CONTEXT_CLIENT_VERSION_REGEXES, 1);
            key = getStringResultFromRegexArray(response, INNERTUBE_API_KEY_REGEXES, 1);
        } catch (final Parser.RegexException e) {
            throw new ParsingException("Could not extract YouTube WEB InnerTube client version "
                    + "and API key from sw.js", e);
        }
        keyAndVersionExtracted = true;
    }

    private static void extractClientVersionAndKeyFromHtmlSearchResultsPage()
            throws IOException, ExtractionException {
        // Don't extract the client version and the InnerTube key if it has been already extracted
        if (keyAndVersionExtracted) {
            return;
        }

        // Don't provide a search term in order to have a smaller response
        final String url = "https://www.youtube.com/results?search_query=&ucbcb=1";
        final String html = getDownloader().get(url, getCookieHeader()).responseBody();
        final JsonObject initialData = getInitialData(html);
        final JsonArray serviceTrackingParams = initialData.getObject("responseContext")
                .getArray("serviceTrackingParams");

        // Try to get version from initial data first
        final Stream<JsonObject> serviceTrackingParamsStream = serviceTrackingParams.stream()
                .filter(JsonObject.class::isInstance)
                .map(JsonObject.class::cast);

        clientVersion = getClientVersionFromServiceTrackingParam(
                serviceTrackingParamsStream, "CSI", "cver");

        if (clientVersion == null) {
            try {
                clientVersion = getStringResultFromRegexArray(html,
                        INNERTUBE_CONTEXT_CLIENT_VERSION_REGEXES, 1);
            } catch (final Parser.RegexException ignored) {
            }
        }

        // Fallback to get a shortened client version which does not contain the last two
        // digits
        if (isNullOrEmpty(clientVersion)) {
            clientVersion = getClientVersionFromServiceTrackingParam(
                    serviceTrackingParamsStream, "ECATCHER", "client.version");
        }

        try {
            key = getStringResultFromRegexArray(html, INNERTUBE_API_KEY_REGEXES, 1);
        } catch (final Parser.RegexException ignored) {
        }

        if (isNullOrEmpty(key)) {
            throw new ParsingException(
                    // CHECKSTYLE:OFF
                    "Could not extract YouTube WEB InnerTube API key from HTML search results page");
                    // CHECKSTYLE:ON
        }

        if (clientVersion == null) {
            throw new ParsingException(
                    // CHECKSTYLE:OFF
                    "Could not extract YouTube WEB InnerTube client version from HTML search results page");
                    // CHECKSTYLE:ON
        }

        keyAndVersionExtracted = true;
    }

    @Nullable
    private static String getClientVersionFromServiceTrackingParam(
            @Nonnull final Stream<JsonObject> serviceTrackingParamsStream,
            @Nonnull final String serviceName,
            @Nonnull final String clientVersionKey) {
        return serviceTrackingParamsStream.filter(serviceTrackingParam ->
                        serviceTrackingParam.getString("service", "")
                                .equals(serviceName))
                .flatMap(serviceTrackingParam -> serviceTrackingParam.getArray("params")
                        .stream())
                .filter(JsonObject.class::isInstance)
                .map(JsonObject.class::cast)
                .filter(param -> param.getString("key", "")
                        .equals(clientVersionKey))
                .map(param -> param.getString("value"))
                .filter(paramValue -> !isNullOrEmpty(paramValue))
                .findFirst()
                .orElse(null);
    }

    /**
     * Get the client version used by YouTube website on InnerTube requests.
     */
    public static String getClientVersion() throws IOException, ExtractionException {
        if (!isNullOrEmpty(clientVersion)) {
            return clientVersion;
        }

        // Always extract the latest client version, by trying first to extract it from the
        // JavaScript service worker, then from HTML search results page as a fallback, to prevent
        // fingerprinting based on the client version used
        try {
            extractClientVersionAndKeyFromSwJs();
        } catch (final Exception e) {
            extractClientVersionAndKeyFromHtmlSearchResultsPage();
        }

        if (keyAndVersionExtracted) {
            return clientVersion;
        }

        // Fallback to the hardcoded one if it is valid
        if (areHardcodedClientVersionAndKeyValid()) {
            clientVersion = HARDCODED_CLIENT_VERSION;
            return clientVersion;
        }

        throw new ExtractionException("Could not get YouTube WEB client version");
    }

    /**
     * Get the internal API key used by YouTube website on InnerTube requests.
     */
    public static String getKey() throws IOException, ExtractionException {
        if (!isNullOrEmpty(key)) {
            return key;
        }

        // Always extract the key used by the website, by trying first to extract it from the
        // JavaScript service worker, then from HTML search results page as a fallback, to prevent
        // fingerprinting based on the key and/or invalid key issues
        try {
            extractClientVersionAndKeyFromSwJs();
        } catch (final Exception e) {
            extractClientVersionAndKeyFromHtmlSearchResultsPage();
        }

        if (keyAndVersionExtracted) {
            return key;
        }

        // Fallback to the hardcoded one if it's valid
        if (areHardcodedClientVersionAndKeyValid()) {
            key = HARDCODED_KEY;
            return key;
        }

        // The ANDROID API key is also valid with the WEB client so return it if we couldn't
        // extract the WEB API key. This can be used as a way to fingerprint the extractor in this
        // case
        return ANDROID_YOUTUBE_KEY;
    }

    /**
     * <p>
     * <b>Only used in tests.</b>
     * </p>
     *
     * <p>
     * Quick-and-dirty solution to reset global state in between test classes.
     * </p>
     * <p>
     * This is needed for the mocks because in order to reach that state a network request has to
     * be made. If the global state is not reset and the RecordingDownloader is used,
     * then only the first test class has that request recorded. Meaning running the other
     * tests with mocks will fail, because the mock is missing.
     * </p>
     */
    public static void resetClientVersionAndKey() {
        clientVersion = null;
        key = null;
        keyAndVersionExtracted = false;
    }

    /**
     * <p>
     * <b>Only used in tests.</b>
     * </p>
     */
    public static void setNumberGenerator(final Random random) {
        numberGenerator = random;
    }

    public static boolean isHardcodedYoutubeMusicKeyValid() throws IOException,
            ReCaptchaException {
        final String url =
                "https://music.youtube.com/youtubei/v1/music/get_search_suggestions?alt=json&key="
                        + HARDCODED_YOUTUBE_MUSIC_KEY[0] + DISABLE_PRETTY_PRINT_PARAMETER;

        // @formatter:off
        final byte[] json = JsonWriter.string()
            .object()
                .object("context")
                    .object("client")
                        .value("clientName", "WEB_REMIX")
                        .value("clientVersion", HARDCODED_YOUTUBE_MUSIC_KEY[2])
                        .value("hl", "en-GB")
                        .value("gl", "GB")
                        .array("experimentIds").end()
                        .value("experimentsToken", "")
                        .object("locationInfo").end()
                        .object("musicAppInfo").end()
                    .end()
                    .object("capabilities").end()
                    .object("request")
                        .array("internalExperimentFlags").end()
                        .object("sessionIndex").end()
                    .end()
                    .object("activePlayers").end()
                    .object("user")
                        .value("enableSafetyMode", false)
                    .end()
                .end()
                .value("input", "")
            .end().done().getBytes(StandardCharsets.UTF_8);
        // @formatter:on

        final var headers = new HashMap<>(getOriginReferrerHeaders(YOUTUBE_MUSIC_URL));
        headers.putAll(getClientHeaders(HARDCODED_YOUTUBE_MUSIC_KEY[1],
                HARDCODED_YOUTUBE_MUSIC_KEY[2]));

        final Response response = getDownloader().postWithContentTypeJson(url, headers, json);
        // Ensure to have a valid response
        return response.responseBody().length() > 500 && response.responseCode() == 200;
    }

    public static String[] getYoutubeMusicKey()
            throws IOException, ReCaptchaException, Parser.RegexException {
        if (youtubeMusicKey != null && youtubeMusicKey.length == 3) {
            return youtubeMusicKey;
        }
        if (isHardcodedYoutubeMusicKeyValid()) {
            youtubeMusicKey = HARDCODED_YOUTUBE_MUSIC_KEY;
            return youtubeMusicKey;
        }

        String musicClientVersion;
        String musicKey;
        String musicClientName;

        try {
            final String url = "https://music.youtube.com/sw.js";
            final var headers = getOriginReferrerHeaders(YOUTUBE_MUSIC_URL);
            final String response = getDownloader().get(url, headers).responseBody();
            musicClientVersion = getStringResultFromRegexArray(response,
                    INNERTUBE_CONTEXT_CLIENT_VERSION_REGEXES, 1);
            musicKey = getStringResultFromRegexArray(response, INNERTUBE_API_KEY_REGEXES, 1);
            musicClientName = Parser.matchGroup1(INNERTUBE_CLIENT_NAME_REGEX, response);
        } catch (final Exception e) {
            final String url = "https://music.youtube.com/?ucbcb=1";
            final String html = getDownloader().get(url, getCookieHeader()).responseBody();

            musicKey = getStringResultFromRegexArray(html, INNERTUBE_API_KEY_REGEXES, 1);
            musicClientVersion = getStringResultFromRegexArray(html,
                    INNERTUBE_CONTEXT_CLIENT_VERSION_REGEXES);
            musicClientName = Parser.matchGroup1(INNERTUBE_CLIENT_NAME_REGEX, html);
        }

        youtubeMusicKey = new String[] {musicKey, musicClientName, musicClientVersion};
        return youtubeMusicKey;
    }

    @Nullable
    public static String getUrlFromNavigationEndpoint(
            @Nonnull final JsonObject navigationEndpoint) {
        if (navigationEndpoint.has("urlEndpoint")) {
            String internUrl = navigationEndpoint.getObject("urlEndpoint")
                    .getString("url");
            if (internUrl.startsWith("https://www.youtube.com/redirect?")) {
                // remove https://www.youtube.com part to fall in the next if block
                internUrl = internUrl.substring(23);
            }

            if (internUrl.startsWith("/redirect?")) {
                // q parameter can be the first parameter
                internUrl = internUrl.substring(10);
                final String[] params = internUrl.split("&");
                for (final String param : params) {
                    if (param.split("=")[0].equals("q")) {
                        try {
                            return Utils.decodeUrlUtf8(param.split("=")[1]);
                        } catch (final UnsupportedEncodingException e) {
                            return null;
                        }
                    }
                }
            } else if (internUrl.startsWith("http")) {
                return internUrl;
            } else if (internUrl.startsWith("/channel") || internUrl.startsWith("/user")
                    || internUrl.startsWith("/watch")) {
                return "https://www.youtube.com" + internUrl;
            }
        }

        if (navigationEndpoint.has("browseEndpoint")) {
            final JsonObject browseEndpoint = navigationEndpoint.getObject("browseEndpoint");
            final String canonicalBaseUrl = browseEndpoint.getString("canonicalBaseUrl");
            final String browseId = browseEndpoint.getString("browseId");

            // All channel ids are prefixed with UC
            if (browseId != null && browseId.startsWith("UC")) {
                return "https://www.youtube.com/channel/" + browseId;
            }

            if (!isNullOrEmpty(canonicalBaseUrl)) {
                return "https://www.youtube.com" + canonicalBaseUrl;
            }
        }

        if (navigationEndpoint.has("watchEndpoint")) {
            final StringBuilder url = new StringBuilder();
            url.append("https://www.youtube.com/watch?v=")
                    .append(navigationEndpoint.getObject("watchEndpoint")
                            .getString(VIDEO_ID));
            if (navigationEndpoint.getObject("watchEndpoint").has("playlistId")) {
                url.append("&list=").append(navigationEndpoint.getObject("watchEndpoint")
                        .getString("playlistId"));
            }
            if (navigationEndpoint.getObject("watchEndpoint").has("startTimeSeconds")) {
                url.append("&t=")
                        .append(navigationEndpoint.getObject("watchEndpoint")
                        .getInt("startTimeSeconds"));
            }
            return url.toString();
        }

        if (navigationEndpoint.has("watchPlaylistEndpoint")) {
            return "https://www.youtube.com/playlist?list="
                    + navigationEndpoint.getObject("watchPlaylistEndpoint")
                    .getString("playlistId");
        }

        if (navigationEndpoint.has("commandMetadata")) {
            final JsonObject metadata = navigationEndpoint.getObject("commandMetadata")
                    .getObject("webCommandMetadata");
            if (metadata.has("url")) {
                return "https://www.youtube.com" + metadata.getString("url");
            }
        }

        return null;
    }

    /**
     * Get the text from a JSON object that has either a {@code simpleText} or a {@code runs}
     * array.
     *
     * @param textObject JSON object to get the text from
     * @param html       whether to return HTML, by parsing the {@code navigationEndpoint}
     * @return text in the JSON object or {@code null}
     */
    @Nullable
    public static String getTextFromObject(final JsonObject textObject, final boolean html) {
        if (isNullOrEmpty(textObject)) {
            return null;
        }

        if (textObject.has("simpleText")) {
            return textObject.getString("simpleText");
        }

        if (textObject.getArray("runs").isEmpty()) {
            return null;
        }

        final StringBuilder textBuilder = new StringBuilder();
        for (final Object o : textObject.getArray("runs")) {
            final JsonObject run = (JsonObject) o;
            String text = run.getString("text");

            if (html) {
                if (run.has("navigationEndpoint")) {
                    final String url = getUrlFromNavigationEndpoint(
                            run.getObject("navigationEndpoint"));
                    if (!isNullOrEmpty(url)) {
                        text = "<a href=\"" + Entities.escape(url) + "\">" + Entities.escape(text)
                                + "</a>";
                    }
                }

                final boolean bold = run.has("bold")
                        && run.getBoolean("bold");
                final boolean italic = run.has("italics")
                        && run.getBoolean("italics");
                final boolean strikethrough = run.has("strikethrough")
                        && run.getBoolean("strikethrough");

                if (bold) {
                    textBuilder.append("<b>");
                }
                if (italic) {
                    textBuilder.append("<i>");
                }
                if (strikethrough) {
                    textBuilder.append("<s>");
                }

                textBuilder.append(text);

                if (strikethrough) {
                    textBuilder.append("</s>");
                }
                if (italic) {
                    textBuilder.append("</i>");
                }
                if (bold) {
                    textBuilder.append("</b>");
                }
            } else {
                textBuilder.append(text);
            }
        }

        String text = textBuilder.toString();

        if (html) {
            text = text.replaceAll("\\n", "<br>");
            text = text.replaceAll(" {2}", " &nbsp;");
        }

        return text;
    }

    /**
     * Parse a video description in the new "attributed" format, which contains the entire visible
     * plaintext ({@code content}) and an array of {@code commandRuns}.
     *
     * <p>
     * The {@code commandRuns} include the links and their position in the text.
     * </p>
     *
     * @param attributedDescription the JSON object of the attributed description
     * @return the parsed description, in HTML format, as a string
     */
    @Nullable
    public static String getAttributedDescription(
            @Nullable final JsonObject attributedDescription) {
        if (isNullOrEmpty(attributedDescription)) {
            return null;
        }

        final String content = attributedDescription.getString("content");
        if (content == null) {
            return null;
        }

        final JsonArray commandRuns = attributedDescription.getArray("commandRuns");

        final StringBuilder textBuilder = new StringBuilder();
        int textStart = 0;

        for (final Object commandRun : commandRuns) {
            if (!(commandRun instanceof JsonObject)) {
                continue;
            }

            final JsonObject run = ((JsonObject) commandRun);
            final int startIndex = run.getInt("startIndex", -1);
            final int length = run.getInt("length");
            final JsonObject navigationEndpoint = run.getObject("onTap")
                    .getObject("innertubeCommand");

            if (startIndex < 0 || length < 1 || navigationEndpoint == null) {
                continue;
            }

            final String url = getUrlFromNavigationEndpoint(navigationEndpoint);

            if (url == null) {
                continue;
            }

            // Append text before the link
            if (startIndex > textStart) {
                textBuilder.append(content, textStart, startIndex);
            }

            // Trim and append link text
            // Channel/Video format: 3xu00a0, (/ •), u00a0, <Name>, 2xu00a0
            final String linkText = content.substring(startIndex, startIndex + length)
                    .replace('\u00a0', ' ')
                    .trim()
                    .replaceFirst("^[/•] *", "");

            textBuilder.append("<a href=\"")
                    .append(Entities.escape(url))
                    .append("\">")
                    .append(Entities.escape(linkText))
                    .append("</a>");

            textStart = startIndex + length;
        }

        // Append the remaining text
        if (textStart < content.length()) {
            textBuilder.append(content.substring(textStart));
        }

        return textBuilder.toString()
                .replaceAll("\\n", "<br>")
                .replaceAll(" {2}", " &nbsp;");
    }

    @Nullable
    public static String getTextFromObject(final JsonObject textObject) {
        return getTextFromObject(textObject, false);
    }

    @Nullable
    public static String getUrlFromObject(final JsonObject textObject) {
        if (isNullOrEmpty(textObject)) {
            return null;
        }

        if (textObject.getArray("runs").isEmpty()) {
            return null;
        }

        for (final Object textPart : textObject.getArray("runs")) {
            final String url = getUrlFromNavigationEndpoint(((JsonObject) textPart)
                    .getObject("navigationEndpoint"));
            if (!isNullOrEmpty(url)) {
                return url;
            }
        }

        return null;
    }

    @Nullable
    public static String getTextAtKey(@Nonnull final JsonObject jsonObject, final String theKey) {
        if (jsonObject.isString(theKey)) {
            return jsonObject.getString(theKey);
        } else {
            return getTextFromObject(jsonObject.getObject(theKey));
        }
    }

    public static String fixThumbnailUrl(@Nonnull final String thumbnailUrl) {
        String result = thumbnailUrl;
        if (result.startsWith("//")) {
            result = result.substring(2);
        }

        if (result.startsWith(HTTP)) {
            result = Utils.replaceHttpWithHttps(result);
        } else if (!result.startsWith(HTTPS)) {
            result = "https://" + result;
        }

        return result;
    }

    public static String getThumbnailUrlFromInfoItem(final JsonObject infoItem)
            throws ParsingException {
        // TODO: Don't simply get the first item, but look at all thumbnails and their resolution
        try {
            return fixThumbnailUrl(infoItem.getObject("thumbnail").getArray("thumbnails")
                    .getObject(0).getString("url"));
        } catch (final Exception e) {
            throw new ParsingException("Could not get thumbnail url", e);
        }
    }

    @Nonnull
    public static String getValidJsonResponseBody(@Nonnull final Response response)
            throws ParsingException, MalformedURLException {
        if (response.responseCode() == 404) {
            throw new ContentNotAvailableException("Not found"
                    + " (\"" + response.responseCode() + " " + response.responseMessage() + "\")");
        }

        final String responseBody = response.responseBody();
        if (responseBody.length() < 50) { // Ensure to have a valid response
            throw new ParsingException("JSON response is too short");
        }

        // Check if the request was redirected to the error page.
        final URL latestUrl = new URL(response.latestUrl());
        if (latestUrl.getHost().equalsIgnoreCase("www.youtube.com")) {
            final String path = latestUrl.getPath();
            if (path.equalsIgnoreCase("/oops") || path.equalsIgnoreCase("/error")) {
                throw new ContentNotAvailableException("Content unavailable");
            }
        }

        final String responseContentType = response.getHeader("Content-Type");
        if (responseContentType != null
                && responseContentType.toLowerCase().contains("text/html")) {
            throw new ParsingException("Got HTML document, expected JSON response"
                    + " (latest url was: \"" + response.latestUrl() + "\")");
        }

        return responseBody;
    }

    public static JsonObject getJsonPostResponse(final String endpoint,
                                                 final byte[] body,
                                                 final Localization localization)
            throws IOException, ExtractionException {
        final var headers = getYouTubeHeaders();

        return JsonUtils.toJsonObject(getValidJsonResponseBody(
                getDownloader().postWithContentTypeJson(YOUTUBEI_V1_URL + endpoint + "?key="
                        + getKey() + DISABLE_PRETTY_PRINT_PARAMETER, headers, body, localization)));
    }

    public static JsonObject getJsonAndroidPostResponse(
            final String endpoint,
            final byte[] body,
            @Nonnull final Localization localization,
            @Nullable final String endPartOfUrlRequest) throws IOException, ExtractionException {
        return getMobilePostResponse(endpoint, body, localization,
                getAndroidUserAgent(localization), ANDROID_YOUTUBE_KEY, endPartOfUrlRequest);
    }

    public static JsonObject getJsonIosPostResponse(
            final String endpoint,
            final byte[] body,
            @Nonnull final Localization localization,
            @Nullable final String endPartOfUrlRequest) throws IOException, ExtractionException {
        return getMobilePostResponse(endpoint, body, localization, getIosUserAgent(localization),
                IOS_YOUTUBE_KEY, endPartOfUrlRequest);
    }

    private static JsonObject getMobilePostResponse(
            final String endpoint,
            final byte[] body,
            @Nonnull final Localization localization,
            @Nonnull final String userAgent,
            @Nonnull final String innerTubeApiKey,
            @Nullable final String endPartOfUrlRequest) throws IOException, ExtractionException {
        final var headers = Map.of("User-Agent", List.of(userAgent),
                "X-Goog-Api-Format-Version", List.of("2"));

        final String baseEndpointUrl = YOUTUBEI_V1_GAPIS_URL + endpoint + "?key=" + innerTubeApiKey
                + DISABLE_PRETTY_PRINT_PARAMETER;

        return JsonUtils.toJsonObject(getValidJsonResponseBody(
                getDownloader().postWithContentTypeJson(isNullOrEmpty(endPartOfUrlRequest)
                                ? baseEndpointUrl
                                : baseEndpointUrl + endPartOfUrlRequest,
                        headers, body, localization)));
    }

    @Nonnull
    public static JsonBuilder<JsonObject> prepareDesktopJsonBuilder(
            @Nonnull final Localization localization,
            @Nonnull final ContentCountry contentCountry)
            throws IOException, ExtractionException {
        return prepareDesktopJsonBuilder(localization, contentCountry, null);
    }

    @Nonnull
    public static JsonBuilder<JsonObject> prepareDesktopJsonBuilder(
            @Nonnull final Localization localization,
            @Nonnull final ContentCountry contentCountry,
            @Nullable final String vstData)
            throws IOException, ExtractionException {
        // @formatter:off
        final JsonBuilder<JsonObject> builder = JsonObject.builder()
                .object("context")
                    .object("client")
                        .value("hl", localization.getLocalizationCode())
                        .value("gl", contentCountry.getCountryCode())
                        .value("clientName", "WEB")
                        .value("clientVersion", getClientVersion())
                        .value("originalUrl", "https://www.youtube.com")
                        .value("platform", "DESKTOP");

        if (visitorData != null) {
            builder.value("visitorData", visitorData);
        } else if (vstData != null) {
            builder.value("visitorData", vstData);
        }

        builder.end()
                    .object("request")
                        .array("internalExperimentFlags")
                        .end()
                        .value("useSsl", true)
                    .end()
                    .object("user")
                        // TO DO: provide a way to enable restricted mode with:
                        // .value("enableSafetyMode", boolean)
                        .value("lockedSafetyMode", false)
                    .end()
                .end();
        // @formatter:on

        return builder;
    }

    @Nonnull
    public static JsonBuilder<JsonObject> prepareAndroidMobileJsonBuilder(
            @Nonnull final Localization localization,
            @Nonnull final ContentCountry contentCountry) {
        // @formatter:off
        return JsonObject.builder()
                .object("context")
                    .object("client")
                        .value("clientName", "ANDROID")
                        .value("clientVersion", ANDROID_YOUTUBE_CLIENT_VERSION)
                        .value("platform", "MOBILE")
                        .value("osName", "Android")
                        .value("osVersion", "12")
                        /*
                        A valid Android SDK version is required to be sure to get a valid player
                        response
                        If this parameter is not provided, the player response may be replaced by
                        the one of a 5-minute video saying the message "The following content is
                        not available on this app. Watch this content on the latest version on
                        YouTube"
                        See https://github.com/TeamNewPipe/NewPipe/issues/8713
                        The Android SDK version corresponding to the Android version used in
                        requests is sent
                        */
                        .value("androidSdkVersion", 31)
                        .value("hl", localization.getLocalizationCode())
                        .value("gl", contentCountry.getCountryCode())
                    .end()
                    .object("user")
                        // TO DO: provide a way to enable restricted mode with:
                        // .value("enableSafetyMode", boolean)
                        .value("lockedSafetyMode", false)
                    .end()
                .end();
        // @formatter:on
    }

    @Nonnull
    public static JsonBuilder<JsonObject> prepareIosMobileJsonBuilder(
            @Nonnull final Localization localization,
            @Nonnull final ContentCountry contentCountry) {
        // @formatter:off
        return JsonObject.builder()
                .object("context")
                    .object("client")
                        .value("clientName", "IOS")
                        .value("clientVersion", IOS_YOUTUBE_CLIENT_VERSION)
                        .value("deviceMake",  "Apple")
                        // Device model is required to get 60fps streams
                        .value("deviceModel", IOS_DEVICE_MODEL)
                        .value("platform", "MOBILE")
                        .value("osName", "iOS")
                        // The value of this field seems to use the following structure:
                        // "iOS version.0.build version"
                        // The build version corresponding to the iOS version used can be found on
                        // https://www.theiphonewiki.com/wiki/Firmware/iPhone/15.x#iPhone_13
                        .value("osVersion", "15.6.0.19G71")
                        .value("hl", localization.getLocalizationCode())
                        .value("gl", contentCountry.getCountryCode())
                    .end()
                    .object("user")
                        // TO DO: provide a way to enable restricted mode with:
                        // .value("enableSafetyMode", boolean)
                        .value("lockedSafetyMode", false)
                    .end()
                .end();
        // @formatter:on
    }

    @Nonnull
    public static JsonBuilder<JsonObject> prepareTvHtml5EmbedJsonBuilder(
            @Nonnull final Localization localization,
            @Nonnull final ContentCountry contentCountry,
            @Nonnull final String videoId) {
        // @formatter:off
        return JsonObject.builder()
                .object("context")
                    .object("client")
                        .value("clientName", "TVHTML5_SIMPLY_EMBEDDED_PLAYER")
                        .value("clientVersion", TVHTML5_SIMPLY_EMBED_CLIENT_VERSION)
                        .value("clientScreen", "EMBED")
                        .value("platform", "TV")
                        .value("hl", localization.getLocalizationCode())
                        .value("gl", contentCountry.getCountryCode())
                    .end()
                    .object("thirdParty")
                        .value("embedUrl", "https://www.youtube.com/watch?v=" + videoId)
                    .end()
                    .object("user")
                        // TO DO: provide a way to enable restricted mode with:
                        // .value("enableSafetyMode", boolean)
                        .value("lockedSafetyMode", false)
                    .end()
                .end();
        // @formatter:on
    }

    @Nonnull
    public static byte[] createDesktopPlayerBody(
            @Nonnull final Localization localization,
            @Nonnull final ContentCountry contentCountry,
            @Nonnull final String videoId,
            @Nonnull final String sts,
            final boolean isTvHtml5DesktopJsonBuilder,
            @Nonnull final String contentPlaybackNonce) throws IOException, ExtractionException {
        // @formatter:off
        return JsonWriter.string((isTvHtml5DesktopJsonBuilder
                        ? prepareTvHtml5EmbedJsonBuilder(localization, contentCountry, videoId)
                        : prepareDesktopJsonBuilder(localization, contentCountry))
                .object("playbackContext")
                    .object("contentPlaybackContext")
                        // Signature timestamp from the JavaScript base player is needed to get
                        // working obfuscated URLs
                        .value("signatureTimestamp", sts)
                        .value("referer", "https://www.youtube.com/watch?v=" + videoId)
                    .end()
                .end()
                .value(CPN, contentPlaybackNonce)
                .value(VIDEO_ID, videoId)
                .value(CONTENT_CHECK_OK, true)
                .value(RACY_CHECK_OK, true)
                .done())
                .getBytes(StandardCharsets.UTF_8);
        // @formatter:on
    }

    /**
     * Get the user-agent string used as the user-agent for InnerTube requests with the Android
     * client.
     *
     * <p>
     * If the {@link Localization} provided is {@code null}, fallbacks to
     * {@link Localization#DEFAULT the default one}.
     * </p>
     *
     * @param localization the {@link Localization} to set in the user-agent
     * @return the Android user-agent used for InnerTube requests with the Android client,
     * depending on the {@link Localization} provided
     */
    @Nonnull
    public static String getAndroidUserAgent(@Nullable final Localization localization) {
        // Spoofing an Android 12 device with the hardcoded version of the Android app
        return "com.google.android.youtube/" + ANDROID_YOUTUBE_CLIENT_VERSION
                + " (Linux; U; Android 12; "
                + (localization != null ? localization : Localization.DEFAULT).getCountryCode()
                + ") gzip";
    }

    /**
     * Get the user-agent string used as the user-agent for InnerTube requests with the iOS
     * client.
     *
     * <p>
     * If the {@link Localization} provided is {@code null}, fallbacks to
     * {@link Localization#DEFAULT the default one}.
     * </p>
     *
     * @param localization the {@link Localization} to set in the user-agent
     * @return the iOS user-agent used for InnerTube requests with the iOS client, depending on the
     * {@link Localization} provided
     */
    @Nonnull
    public static String getIosUserAgent(@Nullable final Localization localization) {
        // Spoofing an iPhone 13 running iOS 15.6 with the hardcoded version of the iOS app
        return "com.google.ios.youtube/" + IOS_YOUTUBE_CLIENT_VERSION
                + "(" + IOS_DEVICE_MODEL + "; U; CPU iOS 15_6 like Mac OS X; "
                + (localization != null ? localization : Localization.DEFAULT).getCountryCode()
                + ")";
    }

    /**
     * Returns a {@link Map} containing the required YouTube Music headers.
     */
    @Nonnull
    public static Map<String, List<String>> getYoutubeMusicHeaders() {
        final var headers = new HashMap<>(getOriginReferrerHeaders(YOUTUBE_MUSIC_URL));
        headers.putAll(getClientHeaders(youtubeMusicKey[1], youtubeMusicKey[2]));
        return headers;
    }

    /**
     * Returns a {@link Map} containing the required YouTube headers, including the
     * <code>CONSENT</code> cookie to prevent redirects to <code>consent.youtube.com</code>
     */
    public static Map<String, List<String>> getYouTubeHeaders()
            throws ExtractionException, IOException {
        final var headers = getClientInfoHeaders();
        headers.put("Cookie", List.of(generateConsentCookie()));
        return headers;
    }

    /**
     * Returns a {@link Map} containing the {@code X-YouTube-Client-Name},
     * {@code X-YouTube-Client-Version}, {@code Origin}, and {@code Referer} headers.
     */
    public static Map<String, List<String>> getClientInfoHeaders()
            throws ExtractionException, IOException {
        final var headers = new HashMap<>(getOriginReferrerHeaders("https://www.youtube.com"));
        headers.putAll(getClientHeaders("1", getClientVersion()));
        return headers;
    }

    /**
     * Returns an unmodifiable {@link Map} containing the {@code Origin} and {@code Referer}
     * headers set to the given URL.
     *
     * @param url The URL to be set as the origin and referrer.
     */
    private static Map<String, List<String>> getOriginReferrerHeaders(@Nonnull final String url) {
        final var urlList = List.of(url);
        return Map.of("Origin", urlList, "Referer", urlList);
    }

    /**
     * Returns an unmodifiable {@link Map} containing the {@code X-YouTube-Client-Name} and
     * {@code X-YouTube-Client-Version} headers.
     *
     * @param name The X-YouTube-Client-Name value.
     * @param version X-YouTube-Client-Version value.
     */
    private static Map<String, List<String>> getClientHeaders(@Nonnull final String name,
                                                              @Nonnull final String version) {
        return Map.of("X-YouTube-Client-Name", List.of(name),
                "X-YouTube-Client-Version", List.of(version));
    }

    /**
     * Create a map with the required cookie header.
     * @return A singleton map containing the header.
     */
    public static Map<String, List<String>> getCookieHeader() {
        return Map.of("Cookie", List.of(generateConsentCookie()));
    }

    @Nonnull
    public static String generateConsentCookie() {
        return "CONSENT=" + (isConsentAccepted()
                // YES+ means that the user did submit their choices and allows tracking.
                ? "YES+"
                // PENDING+ means that the user did not yet submit their choices.
                // YT & Google should not track the user, because they did not give consent.
                // The three digits at the end can be random, but are required.
                : "PENDING+" + (100 + numberGenerator.nextInt(900)));
    }

    public static String extractCookieValue(final String cookieName,
                                            @Nonnull final Response response) {
        final List<String> cookies = response.responseHeaders().get("set-cookie");
        if (cookies == null) {
            return "";
        }

        String result = "";
        for (final String cookie : cookies) {
            final int startIndex = cookie.indexOf(cookieName);
            if (startIndex != -1) {
                result = cookie.substring(startIndex + cookieName.length() + "=".length(),
                        cookie.indexOf(";", startIndex));
            }
        }
        return result;
    }

    /**
     * Shared alert detection function, multiple endpoints return the error similarly structured.
     * <p>
     * Will check if the object has an alert of the type "ERROR".
     * </p>
     *
     * @param initialData the object which will be checked if an alert is present
     * @throws ContentNotAvailableException if an alert is detected
     */
    public static void defaultAlertsCheck(@Nonnull final JsonObject initialData)
            throws ParsingException {
        final JsonArray alerts = initialData.getArray("alerts");
        if (!isNullOrEmpty(alerts)) {
            final JsonObject alertRenderer = alerts.getObject(0).getObject("alertRenderer");
            final String alertText = getTextFromObject(alertRenderer.getObject("text"));
            final String alertType = alertRenderer.getString("type", "");
            if (alertType.equalsIgnoreCase("ERROR")) {
                if (alertText != null && alertText.contains("This account has been terminated")) {
                    if (alertText.contains("violation") || alertText.contains("violating")
                            || alertText.contains("infringement")) {
                        // Possible error messages:
                        // "This account has been terminated for a violation of YouTube's Terms of
                        //     Service."
                        // "This account has been terminated due to multiple or severe violations of
                        //     YouTube's policy prohibiting hate speech."
                        // "This account has been terminated due to multiple or severe violations of
                        //     YouTube's policy prohibiting content designed to harass, bully or
                        //     threaten."
                        // "This account has been terminated due to multiple or severe violations
                        //     of YouTube's policy against spam, deceptive practices and misleading
                        //     content or other Terms of Service violations."
                        // "This account has been terminated due to multiple or severe violations of
                        //     YouTube's policy on nudity or sexual content."
                        // "This account has been terminated for violating YouTube's Community
                        //     Guidelines."
                        // "This account has been terminated because we received multiple
                        //     third-party claims of copyright infringement regarding material that
                        //     the user posted."
                        // "This account has been terminated because it is linked to an account that
                        //     received multiple third-party claims of copyright infringement."
                        throw new AccountTerminatedException(alertText,
                                AccountTerminatedException.Reason.VIOLATION);
                    } else {
                        throw new AccountTerminatedException(alertText);
                    }
                }
                throw new ContentNotAvailableException("Got error: \"" + alertText + "\"");
            }
        }
    }

    @Nonnull
    public static List<MetaInfo> getMetaInfo(@Nonnull final JsonArray contents)
            throws ParsingException {
        final List<MetaInfo> metaInfo = new ArrayList<>();
        for (final Object content : contents) {
            final JsonObject resultObject = (JsonObject) content;
            if (resultObject.has("itemSectionRenderer")) {
                for (final Object sectionContentObject
                        : resultObject.getObject("itemSectionRenderer").getArray("contents")) {

                    final JsonObject sectionContent = (JsonObject) sectionContentObject;
                    if (sectionContent.has("infoPanelContentRenderer")) {
                        metaInfo.add(getInfoPanelContent(sectionContent
                                .getObject("infoPanelContentRenderer")));
                    }
                    if (sectionContent.has("clarificationRenderer")) {
                        metaInfo.add(getClarificationRendererContent(sectionContent
                                .getObject("clarificationRenderer")
                        ));
                    }

                }
            }
        }
        return metaInfo;
    }

    @Nonnull
    private static MetaInfo getInfoPanelContent(@Nonnull final JsonObject infoPanelContentRenderer)
            throws ParsingException {
        final MetaInfo metaInfo = new MetaInfo();
        final StringBuilder sb = new StringBuilder();
        for (final Object paragraph : infoPanelContentRenderer.getArray("paragraphs")) {
            if (sb.length() != 0) {
                sb.append("<br>");
            }
            sb.append(YoutubeParsingHelper.getTextFromObject((JsonObject) paragraph));
        }
        metaInfo.setContent(new Description(sb.toString(), Description.HTML));
        if (infoPanelContentRenderer.has("sourceEndpoint")) {
            final String metaInfoLinkUrl = YoutubeParsingHelper.getUrlFromNavigationEndpoint(
                    infoPanelContentRenderer.getObject("sourceEndpoint"));
            try {
                metaInfo.addUrl(new URL(Objects.requireNonNull(extractCachedUrlIfNeeded(
                        metaInfoLinkUrl))));
            } catch (final NullPointerException | MalformedURLException e) {
                throw new ParsingException("Could not get metadata info URL", e);
            }

            final String metaInfoLinkText = YoutubeParsingHelper.getTextFromObject(
                    infoPanelContentRenderer.getObject("inlineSource"));
            if (isNullOrEmpty(metaInfoLinkText)) {
                throw new ParsingException("Could not get metadata info link text.");
            }
            metaInfo.addUrlText(metaInfoLinkText);
        }

        return metaInfo;
    }

    @Nonnull
    private static MetaInfo getClarificationRendererContent(
            @Nonnull final JsonObject clarificationRenderer) throws ParsingException {
        final MetaInfo metaInfo = new MetaInfo();

        final String title = YoutubeParsingHelper.getTextFromObject(clarificationRenderer
                .getObject("contentTitle"));
        final String text = YoutubeParsingHelper.getTextFromObject(clarificationRenderer
                .getObject("text"));
        if (title == null || text == null) {
            throw new ParsingException("Could not extract clarification renderer content");
        }
        metaInfo.setTitle(title);
        metaInfo.setContent(new Description(text, Description.PLAIN_TEXT));

        if (clarificationRenderer.has("actionButton")) {
            final JsonObject actionButton = clarificationRenderer.getObject("actionButton")
                    .getObject("buttonRenderer");
            try {
                final String url = YoutubeParsingHelper.getUrlFromNavigationEndpoint(actionButton
                        .getObject("command"));
                metaInfo.addUrl(new URL(Objects.requireNonNull(extractCachedUrlIfNeeded(url))));
            } catch (final NullPointerException | MalformedURLException e) {
                throw new ParsingException("Could not get metadata info URL", e);
            }

            final String metaInfoLinkText = YoutubeParsingHelper.getTextFromObject(
                    actionButton.getObject("text"));
            if (isNullOrEmpty(metaInfoLinkText)) {
                throw new ParsingException("Could not get metadata info link text.");
            }
            metaInfo.addUrlText(metaInfoLinkText);
        }

        if (clarificationRenderer.has("secondaryEndpoint") && clarificationRenderer
                .has("secondarySource")) {
            final String url = getUrlFromNavigationEndpoint(clarificationRenderer
                    .getObject("secondaryEndpoint"));
            // Ignore Google URLs, because those point to a Google search about "Covid-19"
            if (url != null && !isGoogleURL(url)) {
                try {
                    metaInfo.addUrl(new URL(url));
                    final String description = getTextFromObject(clarificationRenderer
                            .getObject("secondarySource"));
                    metaInfo.addUrlText(description == null ? url : description);
                } catch (final MalformedURLException e) {
                    throw new ParsingException("Could not get metadata info secondary URL", e);
                }
            }
        }

        return metaInfo;
    }

    /**
     * Sometimes, YouTube provides URLs which use Google's cache. They look like
     * {@code https://webcache.googleusercontent.com/search?q=cache:CACHED_URL}
     *
     * @param url the URL which might refer to the Google's webcache
     * @return the URL which is referring to the original site
     */
    public static String extractCachedUrlIfNeeded(final String url) {
        if (url == null) {
            return null;
        }
        if (url.contains("webcache.googleusercontent.com")) {
            return url.split("cache:")[1];
        }
        return url;
    }

    public static boolean isVerified(final JsonArray badges) {
        if (Utils.isNullOrEmpty(badges)) {
            return false;
        }

        for (final Object badge : badges) {
            final String style = ((JsonObject) badge).getObject("metadataBadgeRenderer")
                    .getString("style");
            if (style != null && (style.equals("BADGE_STYLE_TYPE_VERIFIED")
                    || style.equals("BADGE_STYLE_TYPE_VERIFIED_ARTIST"))) {
                return true;
            }
        }

        return false;
    }

    /**
     * Take a YouTube channel ID or URL path, resolve it if necessary and return a channel ID.
     * @param idOrPath YouTube channel ID or URL path
     * @return YouTube Channel ID
     */
    public static String resolveChannelId(final String idOrPath)
            throws ExtractionException, IOException {
        final String[] channelId = idOrPath.split("/");

        if (channelId[0].startsWith("UC")) {
            return channelId[0];
        }

        // If the url is an URL which is not a /channel URL, we need to use the
        // navigation/resolve_url endpoint of the InnerTube API to get the channel id. Otherwise,
        // we couldn't get information about the channel associated with this URL, if there is one.
        if (!channelId[0].equals("channel")) {
            final byte[] body = JsonWriter.string(prepareDesktopJsonBuilder(
                            Localization.DEFAULT, ContentCountry.DEFAULT)
                            .value("url", "https://www.youtube.com/" + idOrPath)
                            .done())
                    .getBytes(StandardCharsets.UTF_8);

            final JsonObject jsonResponse = getJsonPostResponse("navigation/resolve_url",
                    body, Localization.DEFAULT);

            checkIfChannelResponseIsValid(jsonResponse);

            final JsonObject endpoint = jsonResponse.getObject("endpoint");

            final String webPageType = endpoint.getObject("commandMetadata")
                    .getObject("webCommandMetadata")
                    .getString("webPageType", "");

            final JsonObject browseEndpoint = endpoint.getObject("browseEndpoint");
            final String browseId = browseEndpoint.getString("browseId", "");

            if (webPageType.equalsIgnoreCase("WEB_PAGE_TYPE_BROWSE")
                    || webPageType.equalsIgnoreCase("WEB_PAGE_TYPE_CHANNEL")
                    && !browseId.isEmpty()) {
                if (!browseId.startsWith("UC")) {
                    throw new ExtractionException("Redirected id is not pointing to a channel");
                }

                return browseId;
            }
        }
        return channelId[1];
    }

    /**
     * Response data object for
     * {@link #getChannelResponse(String, String, Localization, ContentCountry)}
     */
    public static final class ChannelResponseData {
        public final JsonObject responseJson;
        public final String channelId;

        private ChannelResponseData(final JsonObject responseJson, final String channelId) {
            this.responseJson = responseJson;
            this.channelId = channelId;
        }
    }

    /**
     * Fetch YouTube channel data.
     * <p>Parameter list:</p>
     * <ul>
     *     <li>Videos: {@code EgZ2aWRlb3PyBgQKAjoA}</li>
     *     <li>Shorts: {@code EgZzaG9ydHPyBgUKA5oBAA%3D%3D}</li>
     *     <li>Livestreams: {@code EgdzdHJlYW1z8gYECgJ6AA%3D%3D}</li>
     *     <li>Playlists: {@code EglwbGF5bGlzdHMgAQ%3D%3D}</li>
     *     <li>Info: {@code EgVhYm91dPIGBAoCEgA%3D}</li>
     * </ul>
     *
     * @param channelId YouTube channel ID
     * @param params Parameters to specify the YouTube channel tab
     * @param loc YouTube localization
     * @param country YouTube content country
     * @return Channel response data
     */
    public static ChannelResponseData getChannelResponse(final String channelId,
                                                         final String params,
                                                         final Localization loc,
                                                         final ContentCountry country)
            throws ExtractionException, IOException {
        String id = channelId;
        JsonObject ajaxJson = null;

        int level = 0;
        while (level < 3) {
            final byte[] body = JsonWriter.string(prepareDesktopJsonBuilder(
                            loc, country)
                            .value("browseId", id)
                            .value("params", params) // Equal to videos
                            .done())
                    .getBytes(StandardCharsets.UTF_8);

            final JsonObject jsonResponse = getJsonPostResponse("browse", body, loc);

            checkIfChannelResponseIsValid(jsonResponse);

            final JsonObject endpoint = jsonResponse.getArray("onResponseReceivedActions")
                    .getObject(0)
                    .getObject("navigateAction")
                    .getObject("endpoint");

            final String webPageType = endpoint.getObject("commandMetadata")
                    .getObject("webCommandMetadata")
                    .getString("webPageType", "");

            final String browseId = endpoint.getObject("browseEndpoint").getString("browseId",
                    "");

            if (webPageType.equalsIgnoreCase("WEB_PAGE_TYPE_BROWSE")
                    || webPageType.equalsIgnoreCase("WEB_PAGE_TYPE_CHANNEL")
                    && !browseId.isEmpty()) {
                if (!browseId.startsWith("UC")) {
                    throw new ExtractionException("Redirected id is not pointing to a channel");
                }

                id = browseId;
                level++;
            } else {
                ajaxJson = jsonResponse;
                break;
            }
        }

        if (ajaxJson == null) {
            throw new ExtractionException("Got no channel response");
        }

        defaultAlertsCheck(ajaxJson);

        return new ChannelResponseData(ajaxJson, id);
    }

    /**
     * Assert that a channel JSON response does not contain a 404 error.
     * @param jsonResponse channel JSON response
     * @throws ContentNotAvailableException if the channel was not found
     */
    private static void checkIfChannelResponseIsValid(@Nonnull final JsonObject jsonResponse)
            throws ContentNotAvailableException {
        if (!isNullOrEmpty(jsonResponse.getObject("error"))) {
            final JsonObject errorJsonObject = jsonResponse.getObject("error");
            final int errorCode = errorJsonObject.getInt("code");
            if (errorCode == 404) {
                throw new ContentNotAvailableException("This channel doesn't exist.");
            } else {
                throw new ContentNotAvailableException("Got error:\""
                        + errorJsonObject.getString("status") + "\": "
                        + errorJsonObject.getString("message"));
            }
        }
    }

    /**
     * Generate a content playback nonce (also called {@code cpn}), sent by YouTube clients in
     * playback requests (and also for some clients, in the player request body).
     *
     * @return a content playback nonce string
     */
    @Nonnull
    public static String generateContentPlaybackNonce() {
        return RandomStringFromAlphabetGenerator.generate(
                CONTENT_PLAYBACK_NONCE_ALPHABET, 16, numberGenerator);
    }

    /**
     * Try to generate a {@code t} parameter, sent by mobile clients as a query of the player
     * request.
     *
     * <p>
     * Some researches needs to be done to know how this parameter, unique at each request, is
     * generated.
     * </p>
     *
     * @return a 12 characters string to try to reproduce the {@code} parameter
     */
    @Nonnull
    public static String generateTParameter() {
        return RandomStringFromAlphabetGenerator.generate(
                CONTENT_PLAYBACK_NONCE_ALPHABET, 12, numberGenerator);
    }

    /**
     * Check if the streaming URL is from the YouTube {@code WEB} client.
     *
     * @param url the streaming URL to be checked.
     * @return true if it's a {@code WEB} streaming URL, false otherwise
     */
    public static boolean isWebStreamingUrl(@Nonnull final String url) {
        return Parser.isMatch(C_WEB_PATTERN, url);
    }

    /**
     * Check if the streaming URL is a URL from the YouTube {@code TVHTML5_SIMPLY_EMBEDDED_PLAYER}
     * client.
     *
     * @param url the streaming URL on which check if it's a {@code TVHTML5_SIMPLY_EMBEDDED_PLAYER}
     *            streaming URL.
     * @return true if it's a {@code TVHTML5_SIMPLY_EMBEDDED_PLAYER} streaming URL, false otherwise
     */
    public static boolean isTvHtml5SimplyEmbeddedPlayerStreamingUrl(@Nonnull final String url) {
        return Parser.isMatch(C_TVHTML5_SIMPLY_EMBEDDED_PLAYER_PATTERN, url);
    }

    /**
     * Check if the streaming URL is a URL from the YouTube {@code ANDROID} client.
     *
     * @param url the streaming URL to be checked.
     * @return true if it's a {@code ANDROID} streaming URL, false otherwise
     */
    public static boolean isAndroidStreamingUrl(@Nonnull final String url) {
        return Parser.isMatch(C_ANDROID_PATTERN, url);
    }

    /**
     * Check if the streaming URL is a URL from the YouTube {@code IOS} client.
     *
     * @param url the streaming URL on which check if it's a {@code IOS} streaming URL.
     * @return true if it's a {@code IOS} streaming URL, false otherwise
     */
    public static boolean isIosStreamingUrl(@Nonnull final String url) {
        return Parser.isMatch(C_IOS_PATTERN, url);
    }

    /**
     * @see #consentAccepted
     */
    public static void setConsentAccepted(final boolean accepted) {
        consentAccepted = accepted;
    }

    /**
     * @see #consentAccepted
     */
    public static boolean isConsentAccepted() {
        return consentAccepted;
    }

    /**
<<<<<<< HEAD
     * @see #visitorData
     */
    public static void setVisitorData(@Nullable final String visitorData) {
        if (visitorData == null || visitorData.isEmpty()) {
            YoutubeParsingHelper.visitorData = null;
        } else {
            YoutubeParsingHelper.visitorData = visitorData;
=======
     * Extract the audio track type from a YouTube stream URL.
     * <p>
     * The track type is parsed from the {@code xtags} URL parameter
     * (Example: {@code acont=original:lang=en}).
     * </p>
     * @param streamUrl YouTube stream URL
     * @return {@link AudioTrackType} or {@code null} if no track type was found
     */
    @Nullable
    public static AudioTrackType extractAudioTrackType(final String streamUrl) {
        final String xtags;
        try {
            xtags = Utils.getQueryValue(new URL(streamUrl), "xtags");
        } catch (final MalformedURLException e) {
            return null;
        }
        if (xtags == null) {
            return null;
        }

        String atype = null;
        for (final String param : xtags.split(":")) {
            final String[] kv = param.split("=", 2);
            if (kv.length > 1 && kv[0].equals("acont")) {
                atype = kv[1];
                break;
            }
        }
        if (atype == null) {
            return null;
        }

        switch (atype) {
            case "original":
                return AudioTrackType.ORIGINAL;
            case "dubbed":
                return AudioTrackType.DUBBED;
            case "descriptive":
                return AudioTrackType.DESCRIPTIVE;
            default:
                return null;
>>>>>>> 8d1303e1
        }
    }
}<|MERGE_RESOLUTION|>--- conflicted
+++ resolved
@@ -1986,15 +1986,6 @@
     }
 
     /**
-<<<<<<< HEAD
-     * @see #visitorData
-     */
-    public static void setVisitorData(@Nullable final String visitorData) {
-        if (visitorData == null || visitorData.isEmpty()) {
-            YoutubeParsingHelper.visitorData = null;
-        } else {
-            YoutubeParsingHelper.visitorData = visitorData;
-=======
      * Extract the audio track type from a YouTube stream URL.
      * <p>
      * The track type is parsed from the {@code xtags} URL parameter
@@ -2036,7 +2027,17 @@
                 return AudioTrackType.DESCRIPTIVE;
             default:
                 return null;
->>>>>>> 8d1303e1
+        }
+    }
+
+    /**
+     * @see #visitorData
+     */
+    public static void setVisitorData(@Nullable final String visitorData) {
+        if (visitorData == null || visitorData.isEmpty()) {
+            YoutubeParsingHelper.visitorData = null;
+        } else {
+            YoutubeParsingHelper.visitorData = visitorData;
         }
     }
 }