--- conflicted
+++ resolved
@@ -251,15 +251,9 @@
 
     @Override
     public int getReplyCount() throws ParsingException {
-<<<<<<< HEAD
-        final JsonObject comment = getCommentRenderer();
-        if (comment.has("replyCount")) {
-            return comment.getInt("replyCount");
-=======
         final JsonObject commentRendererJsonObject = getCommentRenderer();
         if (commentRendererJsonObject.has("replyCount")) {
             return commentRendererJsonObject.getInt("replyCount");
->>>>>>> eb07d70a
         }
         return UNKNOWN_REPLY_COUNT;
     }
