--- conflicted
+++ resolved
@@ -26,18 +26,6 @@
 
     private static final String ARRAY_ACCESS_REGEX = "\\[(\\d+)]";
 
-<<<<<<< HEAD
-    /**
-     * The first regex matches this, where we want BDa:
-     * <p>
-     * (b=String.fromCharCode(110),c=a.get(b))&&(c=<strong>BDa</strong><strong>[0]</strong>(c)
-     * <p>
-     * Array access is optional, but needs to be handled, since the actual function is inside the
-     * array.
-     */
-    // CHECKSTYLE:OFF
-    private static final Pattern[] DEOBFUSCATION_FUNCTION_NAME_REGEXES = {
-=======
     // CHECKSTYLE:OFF
     private static final Pattern[] DEOBFUSCATION_FUNCTION_NAME_REGEXES = {
 
@@ -71,17 +59,11 @@
              *
              * (b=String.fromCharCode(110),c=a.get(b))&&(c=BDa[0](c)
              */
->>>>>>> 530c157d
             Pattern.compile("\\(" + SINGLE_CHAR_VARIABLE_REGEX + "=String\\.fromCharCode\\(110\\),"
                     + SINGLE_CHAR_VARIABLE_REGEX + "=" + SINGLE_CHAR_VARIABLE_REGEX + "\\.get\\("
                     + SINGLE_CHAR_VARIABLE_REGEX + "\\)\\)" + "&&\\(" + SINGLE_CHAR_VARIABLE_REGEX
                     + "=(" + FUNCTION_NAME_REGEX + ")" + "(?:" + ARRAY_ACCESS_REGEX + ")?\\("
                     + SINGLE_CHAR_VARIABLE_REGEX + "\\)"),
-<<<<<<< HEAD
-            Pattern.compile("\\.get\\(\"n\"\\)\\)&&\\(" + SINGLE_CHAR_VARIABLE_REGEX
-                    + "=(" + FUNCTION_NAME_REGEX + ")(?:" + ARRAY_ACCESS_REGEX + ")?\\("
-                    + SINGLE_CHAR_VARIABLE_REGEX + "\\)"),
-=======
 
             /*
              * The fourth regex matches the following text, where we want Yva and the array index
@@ -92,7 +74,6 @@
             Pattern.compile("\\.get\\(\"n\"\\)\\)&&\\(" + SINGLE_CHAR_VARIABLE_REGEX
                     + "=(" + FUNCTION_NAME_REGEX + ")(?:" + ARRAY_ACCESS_REGEX + ")?\\("
                     + SINGLE_CHAR_VARIABLE_REGEX + "\\)")
->>>>>>> 530c157d
     };
     // CHECKSTYLE:ON
 
