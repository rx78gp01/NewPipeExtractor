package org.schabi.newpipe;

<<<<<<< HEAD
=======
import org.schabi.newpipe.extractor.exceptions.ReCaptchaException;
import org.schabi.newpipe.extractor.utils.Localization;

import javax.net.ssl.HttpsURLConnection;
>>>>>>> 5223aece
import java.io.BufferedReader;
import java.io.IOException;
import java.io.InputStreamReader;
import java.net.URL;
import java.net.UnknownHostException;
import java.util.Collections;
import java.util.HashMap;
import java.util.List;
import java.util.Map;

import javax.net.ssl.HttpsURLConnection;

import org.schabi.newpipe.extractor.DownloadRequest;
import org.schabi.newpipe.extractor.DownloadResponse;
import org.schabi.newpipe.extractor.exceptions.ReCaptchaException;

/*
 * Created by Christian Schabesberger on 28.01.16.
 *
 * Copyright (C) Christian Schabesberger 2016 <chris.schabesberger@mailbox.org>
 * Downloader.java is part of NewPipe.
 *
 * NewPipe is free software: you can redistribute it and/or modify
 * it under the terms of the GNU General Public License as published by
 * the Free Software Foundation, either version 3 of the License, or
 * (at your option) any later version.
 *
 * NewPipe is distributed in the hope that it will be useful,
 * but WITHOUT ANY WARRANTY; without even the implied warranty of
 * MERCHANTABILITY or FITNESS FOR A PARTICULAR PURPOSE.  See the
 * GNU General Public License for more details.
 *
 * You should have received a copy of the GNU General Public License
 * along with NewPipe.  If not, see <http://www.gnu.org/licenses/>.
 */

public class Downloader implements org.schabi.newpipe.extractor.Downloader {

    private static final String USER_AGENT = "Mozilla/5.0 (Windows NT 6.1; WOW64; rv:43.0) Gecko/20100101 Firefox/43.0";
    private static String mCookies = "";

    private static Downloader instance = null;

    private Downloader() {
    }

    public static Downloader getInstance() {
        if (instance == null) {
            synchronized (Downloader.class) {
                if (instance == null) {
                    instance = new Downloader();
                }
            }
        }
        return instance;
    }

    public static synchronized void setCookies(String cookies) {
        Downloader.mCookies = cookies;
    }

    public static synchronized String getCookies() {
        return Downloader.mCookies;
    }

    /**
     * Download the text file at the supplied URL as in download(String), but set
     * the HTTP header field "Accept-Language" to the supplied string.
     *
     * @param siteUrl  the URL of the text file to return the contents of
<<<<<<< HEAD
     * @param language the language (usually a 2-character code) to set as the
     *                 preferred language
=======
     * @param localization the language and country (usually a 2-character code for both values)
>>>>>>> 5223aece
     * @return the contents of the specified text file
     */
    public String download(String siteUrl, Localization localization) throws IOException, ReCaptchaException {
        Map<String, String> requestProperties = new HashMap<>();
        requestProperties.put("Accept-Language", localization.getLanguage());
        return download(siteUrl, requestProperties);
    }

    /**
     * Download the text file at the supplied URL as in download(String), but set
     * the HTTP header field "Accept-Language" to the supplied string.
     *
     * @param siteUrl          the URL of the text file to return the contents of
     * @param customProperties set request header properties
     * @return the contents of the specified text file
     * @throws IOException
     */
    public String download(String siteUrl, Map<String, String> customProperties)
            throws IOException, ReCaptchaException {
        URL url = new URL(siteUrl);
        HttpsURLConnection con = (HttpsURLConnection) url.openConnection();
        for (Map.Entry<String, String> pair : customProperties.entrySet()) {
            con.setRequestProperty(pair.getKey(), pair.getValue());
        }
        return dl(con);
    }

    /**
     * Common functionality between download(String url) and download(String url,
     * String language)
     */
    private static String dl(HttpsURLConnection con) throws IOException, ReCaptchaException {
        StringBuilder response = new StringBuilder();
        BufferedReader in = null;

        try {

            con.setRequestMethod("GET");
            setDefaults(con);

            in = new BufferedReader(new InputStreamReader(con.getInputStream()));
            String inputLine;

            while ((inputLine = in.readLine()) != null) {
                response.append(inputLine);
            }
        } catch (UnknownHostException uhe) {// thrown when there's no internet
                                            // connection
            throw new IOException("unknown host or no network", uhe);
            // Toast.makeText(getActivity(), uhe.getMessage(),
            // Toast.LENGTH_LONG).show();
        } catch (Exception e) {
            /*
             * HTTP 429 == Too Many Request Receive from Youtube.com = ReCaptcha challenge
             * request See : https://github.com/rg3/youtube-dl/issues/5138
             */
            if (con.getResponseCode() == 429) {
                throw new ReCaptchaException("reCaptcha Challenge requested");
            }

            throw new IOException(con.getResponseCode() + " " + con.getResponseMessage(), e);
        } finally {
            if (in != null) {
                in.close();
            }
        }

        return response.toString();
    }

    private static void setDefaults(HttpsURLConnection con) {

        con.setConnectTimeout(30 * 1000);// 30s
        con.setReadTimeout(30 * 1000);// 30s

        // set default user agent
        if (null == con.getRequestProperty("User-Agent")) {
            con.setRequestProperty("User-Agent", USER_AGENT);
        }

        // add default cookies
        if (getCookies().length() > 0) {
            con.addRequestProperty("Cookie", getCookies());
        }
    }

    /**
     * Download (via HTTP) the text file located at the supplied URL, and return its
     * contents. Primarily intended for downloading web pages.
     *
     * @param siteUrl the URL of the text file to download
     * @return the contents of the specified text file
     */
    public String download(String siteUrl) throws IOException, ReCaptchaException {
        URL url = new URL(siteUrl);
        HttpsURLConnection con = (HttpsURLConnection) url.openConnection();
        // HttpsURLConnection con = NetCipher.getHttpsURLConnection(url);
        return dl(con);
    }

    @Override
    public DownloadResponse get(String siteUrl, DownloadRequest request)
            throws IOException, ReCaptchaException {
        URL url = new URL(siteUrl);
        HttpsURLConnection con = (HttpsURLConnection) url.openConnection();
        for (Map.Entry<String, List<String>> pair : request.getRequestHeaders().entrySet()) {
            for(String value: pair.getValue()) {
                con.addRequestProperty(pair.getKey(), value);
            }
        }
        String responseBody = dl(con);
        return new DownloadResponse(responseBody, con.getHeaderFields());
    }

    @Override
    public DownloadResponse get(String siteUrl) throws IOException, ReCaptchaException {
        return get(siteUrl, DownloadRequest.emptyRequest);
    }

    @Override
    public DownloadResponse post(String siteUrl, DownloadRequest request)
            throws IOException, ReCaptchaException {
        URL url = new URL(siteUrl);
        HttpsURLConnection con = (HttpsURLConnection) url.openConnection();
        con.setRequestMethod("POST");
        for (Map.Entry<String, List<String>> pair : request.getRequestHeaders().entrySet()) {
            for(String value: pair.getValue()) {
                con.addRequestProperty(pair.getKey(), value);
            }
        }
        // set fields to default if not set already
        setDefaults(con);

        if(null != request.getRequestBody()) {
            byte[] postDataBytes = request.getRequestBody().getBytes("UTF-8");
            con.setRequestProperty("Content-Length", String.valueOf(postDataBytes.length));
            con.setDoOutput(true);
            con.getOutputStream().write(postDataBytes);
        }

        StringBuilder sb = new StringBuilder();
        try (BufferedReader in = new BufferedReader(new InputStreamReader(con.getInputStream()))) {
            String inputLine;
            while ((inputLine = in.readLine()) != null) {
                sb.append(inputLine);
            }
        }
        return new DownloadResponse(sb.toString(), con.getHeaderFields());
    }
}<|MERGE_RESOLUTION|>--- conflicted
+++ resolved
@@ -1,18 +1,10 @@
 package org.schabi.newpipe;
 
-<<<<<<< HEAD
-=======
-import org.schabi.newpipe.extractor.exceptions.ReCaptchaException;
-import org.schabi.newpipe.extractor.utils.Localization;
-
-import javax.net.ssl.HttpsURLConnection;
->>>>>>> 5223aece
 import java.io.BufferedReader;
 import java.io.IOException;
 import java.io.InputStreamReader;
 import java.net.URL;
 import java.net.UnknownHostException;
-import java.util.Collections;
 import java.util.HashMap;
 import java.util.List;
 import java.util.Map;
@@ -22,6 +14,7 @@
 import org.schabi.newpipe.extractor.DownloadRequest;
 import org.schabi.newpipe.extractor.DownloadResponse;
 import org.schabi.newpipe.extractor.exceptions.ReCaptchaException;
+import org.schabi.newpipe.extractor.utils.Localization;
 
 /*
  * Created by Christian Schabesberger on 28.01.16.
@@ -77,12 +70,8 @@
      * the HTTP header field "Accept-Language" to the supplied string.
      *
      * @param siteUrl  the URL of the text file to return the contents of
-<<<<<<< HEAD
-     * @param language the language (usually a 2-character code) to set as the
-     *                 preferred language
-=======
+
      * @param localization the language and country (usually a 2-character code for both values)
->>>>>>> 5223aece
      * @return the contents of the specified text file
      */
     public String download(String siteUrl, Localization localization) throws IOException, ReCaptchaException {
